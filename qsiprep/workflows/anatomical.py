# -*- coding: utf-8 -*-
# emacs: -*- mode: python; py-indent-offset: 4; indent-tabs-mode: nil -*-
# vi: set ft=python sts=4 ts=4 sw=4 et:
"""
Anatomical reference preprocessing workflows
^^^^^^^^^^^^^^^^^^^^^^^^^^^^^^^^^^^^^^^^^^^^

.. autofunction:: init_anat_preproc_wf
.. autofunction:: init_skullstrip_ants_wf

"""
from pkg_resources import resource_filename as pkgr

from nipype.pipeline import engine as pe
from nipype.interfaces import (
    io as nio,
    utility as niu,
    c3,
    freesurfer as fs,
    fsl,
    image,
    ants,
    afni
)
from nipype.interfaces.ants import BrainExtraction, N4BiasFieldCorrection

from ..niworkflows.interfaces.registration import RobustMNINormalizationRPT
from ..niworkflows.interfaces.masks import ROIsPlot
from ..niworkflows.interfaces.freesurfer import RobustRegister
from ..niworkflows.interfaces.segmentation import ReconAllRPT

from ..niworkflows.interfaces.fixes import FixHeaderApplyTransforms as ApplyTransforms

from ..engine import Workflow
from ..interfaces import (
    StructuralReference, MakeMidthickness, FSInjectBrainExtracted,
    FSDetectInputs, NormalizeSurf, GiftiNameSource, TemplateDimensions,
    ConcatAffines, RefineBrainMask, DerivativesDataSink as FDerivativesDataSink
)

from qsiprep.interfaces import Conform
from ..utils.misc import fix_multi_T1w_source_name, add_suffix
from ..interfaces.freesurfer import (
        PatchedLTAConvert as LTAConvert, PrepareSynthStripGrid,
        FixHeaderSynthStrip)
from ..interfaces.anatomical import FakeSegmentation, DesaturateSkull

from nipype import logging
LOGGER = logging.getLogger('nipype.workflow')


class DerivativesDataSink(FDerivativesDataSink):
    out_path_base = "qsiprep"


TEMPLATE_MAP = {
    'MNI152NLin2009cAsym': 'mni_icbm152_nlin_asym_09c',
    }


#  pylint: disable=R0914
def init_anat_preproc_wf(skull_strip_template, output_spaces, template, debug, dwi_only,
                         infant_mode, freesurfer, longitudinal, omp_nthreads, hires,
                         output_dir, num_t1w, output_resolution, force_spatial_normalization,
                         reportlets_dir, t2w_files, skull_strip_fixed_seed=False,
                         name='anat_preproc_wf'):
    r"""
    This workflow controls the anatomical preprocessing stages of qsiprep. It differs from
    the FMRIPREP preprocessing in that a rigid alignment to MNI is performed before declaring
    the skull-stripped brain as the official preprocessed T1. This is done so that all brains
    are canonically oriented. This aids in comparing model coefficients later on.

    This includes:

     - Creation of a structural template (AC-PC aligned)
     - Skull-stripping and bias correction
     - Tissue segmentation
     - Normalization
     - Surface reconstruction with FreeSurfer

    .. workflow::
        :graph2use: orig
        :simple_form: yes

        from qsiprep.workflows.anatomical import init_anat_preproc_wf
        wf = init_anat_preproc_wf(omp_nthreads=1,
                                  reportlets_dir='.',
                                  output_dir='.',
                                  t2w_files=[],
                                  template='MNI152NLin2009cAsym',
                                  output_spaces=['T1w', 'fsnative',
                                                 'template', 'fsaverage5'],
                                  output_resolution=1.25,
                                  dwi_only=False,
                                  skull_strip_template='OASIS',
                                  infant_mode=False,
                                  force_spatial_normalization=True,
                                  freesurfer=True,
                                  longitudinal=False,
                                  debug=False,
                                  hires=True,
                                  num_t1w=1)

    **Parameters**

        skull_strip_template : str
            Name of ANTs skull-stripping template ('OASIS' or 'NKI')
        output_spaces : list
            List of output spaces functional images are to be resampled to.

            Some pipeline components will only be instantiated for some output spaces.

            Valid spaces:

              - T1w

        dwi_only : bool
            Do not process any anatomical data. Outputs will simply be the template
            and all transforms will be 'identity'
        infant_mode : bool
            Use infant templates
        force_spatial_normalization : bool
            Run spatial normalization even if "template" is not in ``output_spaces``
        output_resolution : float
            A float describing the isotropic voxel size of the output data.
            Sometimes it can be nice to upsample DWIs. If you choose to upsample, be
            sure to choose a robust option for ``interpolation`` to avoid ringing
            artifacts. One option is 'BSpline', which matches mrtrix.
        template : str
            Name of template targeted by ``template`` output space
        debug : bool
            Enable debugging outputs
        freesurfer : bool
            Enable FreeSurfer surface reconstruction (may increase runtime)
        longitudinal : bool
            Create unbiased structural template, regardless of number of inputs
            (may increase runtime)
        omp_nthreads : int
            Maximum number of threads an individual process may use
        hires : bool
            Enable sub-millimeter preprocessing in FreeSurfer
        reportlets_dir : str
            Directory in which to save reportlets
        output_dir : str
            Directory in which to save derivatives
        name : str, optional
            Workflow name (default: anat_preproc_wf)
        skull_strip_fixed_seed : bool
            Do not use a random seed for skull-stripping - will ensure
            run-to-run replicability when used with --omp-nthreads 1 (default: ``False``)

    **Inputs**

        t1w
            List of T1-weighted structural images
        t2w
            List of T2-weighted structural images
        flair
            List of FLAIR images
        subjects_dir
            FreeSurfer SUBJECTS_DIR


    **Outputs**

        t1_preproc
            Bias-corrected structural template, defining T1w space
        t1_brain
            Skull-stripped ``t1_preproc``
        t1_mask
            Mask of the skull-stripped template image
<<<<<<< HEAD
=======
        t1_seg
            Segmentation of preprocessed structural image, including
            gray-matter (GM), white-matter (WM) and cerebrospinal fluid (CSF)
        t1_tpms
            List of tissue probability maps in T1w space
        t2w_files
            List of preprocessed t2w files
>>>>>>> 9859f328
        t1_2_mni
            T1w template, normalized to MNI space
        t1_2_mni_forward_transform
            ANTs-compatible affine-and-warp transform file
        t1_2_mni_reverse_transform
            ANTs-compatible affine-and-warp transform file (inverse)
        mni_mask
            Mask of skull-stripped template, in MNI space
        subjects_dir
            FreeSurfer SUBJECTS_DIR
        subject_id
            FreeSurfer subject ID
        t1_2_fsnative_forward_transform
            LTA-style affine matrix translating from T1w to FreeSurfer-conformed subject space
        t1_2_fsnative_reverse_transform
            LTA-style affine matrix translating from FreeSurfer-conformed subject space to T1w
        surfaces
            GIFTI surfaces (gray/white boundary, midthickness, pial, inflated)
        t1_resampling_grid
            Image of the preprocessed t1 to be used as the reference output for dwis
        t1_mni_resampling_grid
            Image of the preprocessed t1 to be used as the reference output for dwis

    **Subworkflows**

        * :py:func:`~qsiprep.workflows.anatomical.init_skullstrip_ants_wf`
        * :py:func:`~qsiprep.workflows.anatomical.init_surface_recon_wf`

    """

    workflow = Workflow(name=name)
    inputnode = pe.Node(
        niu.IdentityInterface(fields=['t1w', 't2w', 'roi', 'flair', 'subjects_dir', 'subject_id']),
        name='inputnode')
    outputnode = pe.Node(niu.IdentityInterface(
        fields=['t1_preproc', 't1_brain', 't1_mask',
                't1_2_mni', 't1_2_mni_forward_transform', 't1_2_mni_reverse_transform',
<<<<<<< HEAD
                'mni_mask',
=======
                'mni_mask', 'mni_seg', 'mni_tpms', 't2w_files',
>>>>>>> 9859f328
                'template_transforms', 'dwi_sampling_grid',
                'subjects_dir', 'subject_id', 't1_2_fsnative_forward_transform',
                't1_2_fsnative_reverse_transform', 'surfaces', 't1_aseg', 't1_aparc']),
        name='outputnode')

    # Get the template image
    if not infant_mode:
        ref_img = pkgr('qsiprep', 'data/mni_1mm_t1w_lps.nii.gz')
        ref_img_brain = pkgr('qsiprep', 'data/mni_1mm_t1w_lps_brain.nii.gz')
    else:
        ref_img = pkgr('qsiprep', 'data/mni_1mm_t1w_lps_infant.nii.gz')
        ref_img_brain = pkgr('qsiprep', 'data/mni_1mm_t1w_lps_brain_infant.nii.gz')

    # 3a. Create the output reference grid_image
    reference_grid_wf = init_output_grid_wf(voxel_size=output_resolution,
                                            infant_mode=infant_mode,
                                            template_image=ref_img)
    workflow.connect([
        (reference_grid_wf, outputnode, [('outputnode.grid_image', 'dwi_sampling_grid')])])

    # Process the t2w images
    if t2w_files:
        t2w_preproc_wf = init_t2w_preproc_wf(
            omp_nthreads=omp_nthreads,
            t2w_images=t2w_files)
        workflow.connect([
            (t2w_preproc_wf, outputnode, [
                ('outputnode.unfatsat', 't2w_files')])])


    if dwi_only:
        seg_node = dummy_anat_outputs(outputnode, infant_mode=infant_mode)
        workflow.add_nodes([inputnode])
        return workflow

    workflow.__postdesc__ = """\
Spatial normalization to the ICBM 152 Nonlinear Asymmetrical
template version 2009c [@mni, RRID:SCR_008796] was performed
through nonlinear registration with `antsRegistration`
[ANTs {ants_ver}, RRID:SCR_004757, @ants], using
brain-extracted versions of both T1w volume and template.

""".format(
        ants_ver=BrainExtraction().version or '<ver>',
    )
    desc = """Anatomical data preprocessing

: """
    desc += """\
A total of {num_t1w} T1-weighted (T1w) images were found within the input
BIDS dataset.
All of them were corrected for intensity non-uniformity (INU)
using `N4BiasFieldCorrection` [@n4, ANTs {ants_ver}].
""" if num_t1w > 1 else """\
The T1-weighted (T1w) image was corrected for intensity non-uniformity (INU)
using `N4BiasFieldCorrection` [@n4, ANTs {ants_ver}],
and used as T1w-reference throughout the workflow.
"""

    workflow.__desc__ = desc.format(
        num_t1w=num_t1w,
        ants_ver=BrainExtraction().version or '<ver>'
    )

    buffernode = pe.Node(niu.IdentityInterface(
        fields=['t1_brain', 't1_mask']), name='buffernode')

    anat_template_wf = init_anat_template_wf(longitudinal=longitudinal, omp_nthreads=omp_nthreads,
                                             num_t1w=num_t1w)

    # 3. Skull-stripping
    # Bias field correction is handled in skull strip workflows.
    if debug:
        skullstrip_wf = init_skullstrip_afni_wf(name='skullstrip_wf',
                                                acpc_template=ref_img_brain,
                                                debug=debug,
                                                omp_nthreads=omp_nthreads)
    else:
        skullstrip_wf = init_skullstrip_ants_wf(name='skullstrip_wf',
                                                skull_strip_template=skull_strip_template,
                                                acpc_template=ref_img_brain,
                                                debug=debug,
                                                omp_nthreads=omp_nthreads)

    workflow.connect([
        (inputnode, anat_template_wf, [('t1w', 'inputnode.t1w')]),
        (anat_template_wf, skullstrip_wf, [('outputnode.t1_template', 'inputnode.in_file')]),
        (skullstrip_wf, outputnode, [('outputnode.bias_corrected', 't1_preproc')]),
        (anat_template_wf, outputnode, [
            ('outputnode.template_transforms', 't1_template_transforms')]),
        (buffernode, outputnode, [('t1_brain', 't1_brain'),
                                  ('t1_mask', 't1_mask')])
    ])

    # 4. Surface reconstruction
    if freesurfer:
        surface_recon_wf = init_surface_recon_wf(name='surface_recon_wf',
                                                 omp_nthreads=omp_nthreads, hires=hires)
        applyrefined = pe.Node(fsl.ApplyMask(), name='applyrefined')
        workflow.connect([
            (inputnode, surface_recon_wf, [
                ('t2w', 'inputnode.t2w'),
                ('flair', 'inputnode.flair'),
                ('subjects_dir', 'inputnode.subjects_dir'),
                ('subject_id', 'inputnode.subject_id')]),

            # Change so it's using ACPC (or not) input
            (skullstrip_wf, surface_recon_wf, [
                ('outputnode.bias_corrected', 'inputnode.t1w'),
                ('outputnode.out_file', 'inputnode.skullstripped_t1'),
                ('outputnode.out_segs', 'inputnode.ants_segs'),
                ('outputnode.bias_corrected', 'inputnode.corrected_t1')]),

            (skullstrip_wf, applyrefined, [
                ('outputnode.bias_corrected', 'in_file')]),
            (surface_recon_wf, applyrefined, [
                ('outputnode.out_brainmask', 'mask_file')]),
            (surface_recon_wf, outputnode, [
                ('outputnode.subjects_dir', 'subjects_dir'),
                ('outputnode.subject_id', 'subject_id'),
                ('outputnode.t1_2_fsnative_forward_transform', 't1_2_fsnative_forward_transform'),
                ('outputnode.t1_2_fsnative_reverse_transform', 't1_2_fsnative_reverse_transform'),
                ('outputnode.surfaces', 'surfaces'),
                ('outputnode.out_aseg', 't1_aseg'),
                ('outputnode.out_aparc', 't1_aparc')]),
            (applyrefined, buffernode, [('out_file', 't1_brain')]),
            (surface_recon_wf, buffernode, [
                ('outputnode.out_brainmask', 't1_mask')]),
        ])
    else:
        workflow.connect([
            (skullstrip_wf, buffernode, [
                ('outputnode.out_file', 't1_brain'),
                ('outputnode.out_mask', 't1_mask')]),
        ])

    # 5. Segmentation

    # 6. Spatial normalization (T1w to MNI registration)
    if debug:
        LOGGER.info("Using QuickSyN")
        # Requires a warp file: make an inaccurate one
        settings = pkgr('qsiprep', 'data/quick_syn.json')
        t1_2_mni = pe.Node(
            RobustMNINormalizationRPT(
                float=True,
                generate_report=True,
                settings=[settings],
            ),
            name='t1_2_mni',
            n_procs=omp_nthreads,
            mem_gb=2
        )
    else:
        t1_2_mni = pe.Node(
            RobustMNINormalizationRPT(
                float=True,
                generate_report=True,
                flavor='precise',
            ),
            name='t1_2_mni',
            n_procs=omp_nthreads,
            mem_gb=2
        )

    # Resample the brain mask and the tissue probability maps into mni space
    mni_mask = pe.Node(
        ApplyTransforms(dimension=3, default_value=0, float=True,
                        interpolation='MultiLabel'),
        name='mni_mask'
    )

    if 'template' in output_spaces or force_spatial_normalization:
        t1_2_mni.inputs.template = 'MNI152NLin2009cAsym'
        t1_2_mni.inputs.reference_image = ref_img_brain
        t1_2_mni.inputs.orientation = "LPS"
        mni_mask.inputs.reference_image = ref_img

        workflow.connect([
            (inputnode, t1_2_mni, [('roi', 'lesion_mask')]),
            (skullstrip_wf, t1_2_mni, [('outputnode.bias_corrected', 'moving_image')]),
            (buffernode, t1_2_mni, [('t1_mask', 'moving_mask')]),
            (buffernode, mni_mask, [('t1_mask', 'input_image')]),
            (t1_2_mni, mni_mask, [('composite_transform', 'transforms')]),
            (t1_2_mni, outputnode, [
                ('warped_image', 't1_2_mni'),
                ('composite_transform', 't1_2_mni_forward_transform'),
                ('inverse_composite_transform', 't1_2_mni_reverse_transform')]),
            (mni_mask, outputnode, [('output_image', 'mni_mask')])
        ])

    anat_reports_wf = init_anat_reports_wf(
        reportlets_dir=reportlets_dir, output_spaces=output_spaces, template=template,
        freesurfer=freesurfer, force_spatial_normalization=force_spatial_normalization)
    workflow.connect([
        (inputnode, anat_reports_wf, [
            (('t1w', fix_multi_T1w_source_name), 'inputnode.source_file')]),
        (anat_template_wf, anat_reports_wf, [
            ('outputnode.out_report', 'inputnode.t1_conform_report')])
    ])

    if freesurfer:
        workflow.connect([
            (surface_recon_wf, anat_reports_wf, [
                ('outputnode.out_report', 'inputnode.recon_report')]),
        ])
    if 'template' in output_spaces or force_spatial_normalization:
        workflow.connect([
            (t1_2_mni, anat_reports_wf, [('out_report', 'inputnode.t1_2_mni_report')]),
        ])

    anat_derivatives_wf = init_anat_derivatives_wf(
        output_dir=output_dir,
        output_spaces=output_spaces,
        template=template,
        freesurfer=freesurfer,
        force_spatial_normalization=force_spatial_normalization)

    workflow.connect([
        (anat_template_wf, anat_derivatives_wf, [
            ('outputnode.t1w_valid_list', 'inputnode.source_files')]),
        (outputnode, anat_derivatives_wf, [
            ('t1_template_transforms', 'inputnode.t1_template_transforms'),
            ('t1_preproc', 'inputnode.t1_preproc'),
            ('t1_mask', 'inputnode.t1_mask'),
            ('t1_2_mni_forward_transform', 'inputnode.t1_2_mni_forward_transform'),
            ('t1_2_mni_reverse_transform', 'inputnode.t1_2_mni_reverse_transform'),
            ('t1_2_mni', 'inputnode.t1_2_mni'),
            ('mni_mask', 'inputnode.mni_mask'),
            ('t1_2_fsnative_forward_transform', 'inputnode.t1_2_fsnative_forward_transform'),
            ('surfaces', 'inputnode.surfaces'),
        ]),
    ])

    if freesurfer:
        workflow.connect([
            (surface_recon_wf, anat_derivatives_wf, [
                ('outputnode.out_aseg', 'inputnode.t1_fs_aseg'),
                ('outputnode.out_aparc', 'inputnode.t1_fs_aparc'),
            ]),
        ])

    return workflow


def init_anat_template_wf(longitudinal, omp_nthreads, num_t1w, name='anat_template_wf'):
    r"""
    This workflow generates a canonically oriented structural template from
    input T1w images.


    .. workflow::
        :graph2use: orig
        :simple_form: yes

        from qsiprep.workflows.anatomical import init_anat_template_wf
        wf = init_anat_template_wf(longitudinal=False, omp_nthreads=1, num_t1w=1)

    **Parameters**

        longitudinal : bool
            Create unbiased structural template, regardless of number of inputs
            (may increase runtime)
        omp_nthreads : int
            Maximum number of threads an individual process may use
        num_t1w : int
            Number of T1w images
        name : str, optional
            Workflow name (default: anat_template_wf)


    **Inputs**

        t1w
            List of T1-weighted structural images


    **Outputs**

        t1_template
            Structural template, defining T1w space
        template_transforms
            List of affine transforms from ``t1_template`` to original T1w images
        out_report
            Conformation report
    """

    workflow = Workflow(name=name)

    if num_t1w > 1:
        workflow.__desc__ = """\
A T1w-reference map was computed after registration of
{num_t1w} T1w images (after INU-correction) using
`mri_robust_template` [FreeSurfer {fs_ver}, @fs_template].
""".format(num_t1w=num_t1w, fs_ver=fs.Info().looseversion() or '<ver>')

    inputnode = pe.Node(niu.IdentityInterface(fields=['t1w']), name='inputnode')
    outputnode = pe.Node(niu.IdentityInterface(
        fields=['t1_template', 't1w_valid_list', 'template_transforms', 'out_report']),
        name='outputnode')

    # 0. Reorient T1w image(s) to LPS and resample to common voxel space
    t1_template_dimensions = pe.Node(TemplateDimensions(), name='t1_template_dimensions')
    t1_conform = pe.MapNode(Conform(deoblique_header=True), iterfield='in_file',
                            name='t1_conform')

    workflow.connect([
        (inputnode, t1_template_dimensions, [('t1w', 't1w_list')]),
        (t1_template_dimensions, t1_conform, [
            ('t1w_valid_list', 'in_file'),
            ('target_zooms', 'target_zooms'),
            ('target_shape', 'target_shape')]),
        (t1_template_dimensions, outputnode, [('out_report', 'out_report'),
                                              ('t1w_valid_list', 't1w_valid_list')]),
    ])

    if num_t1w == 1:
        def _get_first(in_list):
            if isinstance(in_list, (list, tuple)):
                return in_list[0]
            return in_list

        outputnode.inputs.template_transforms = [pkgr('qsiprep', 'data/itkIdentityTransform.txt')]

        workflow.connect([
            (t1_conform, outputnode, [(('out_file', _get_first), 't1_template')]),
        ])

        return workflow

    # 1. Template (only if several T1w images)
    # 1a. Correct for bias field: the bias field is an additive factor
    #     in log-transformed intensity units. Therefore, it is not a linear
    #     combination of fields and N4 fails with merged images.
    # 1b. Align and merge if several T1w images are provided
    n4_correct = pe.MapNode(
        N4BiasFieldCorrection(dimension=3, copy_header=True),
        iterfield='input_image', name='n4_correct',
        n_procs=1)  # n_procs=1 for reproducibility
    # StructuralReference is fs.RobustTemplate if > 1 volume, copying otherwise
    t1_merge = pe.Node(
        StructuralReference(auto_detect_sensitivity=True,
                            initial_timepoint=1,      # For deterministic behavior
                            intensity_scaling=True,   # 7-DOF (rigid + intensity)
                            subsample_threshold=200,
                            fixed_timepoint=not longitudinal,
                            no_iteration=not longitudinal,
                            transform_outputs=True,
                            ),
        mem_gb=2 * num_t1w - 1,
        name='t1_merge')

    # 2. Reorient template to LPS, if needed (mri_robust_template may set to LIA)
    t1_reorient = pe.Node(image.Reorient(orientation='LPS'), name='t1_reorient')

    lta_to_fsl = pe.MapNode(LTAConvert(out_fsl=True), iterfield=['in_lta'],
                            name='lta_to_fsl')

    concat_affines = pe.MapNode(
        ConcatAffines(3, invert=True), iterfield=['mat_AtoB', 'mat_BtoC'],
        name='concat_affines', run_without_submitting=True)

    fsl_to_itk = pe.MapNode(c3.C3dAffineTool(fsl2ras=True, itk_transform=True),
                            iterfield=['transform_file', 'source_file'], name='fsl_to_itk')

    def _set_threads(in_list, maximum):
        return min(len(in_list), maximum)

    workflow.connect([
        (t1_conform, n4_correct, [('out_file', 'input_image')]),
        (t1_conform, t1_merge, [
            (('out_file', _set_threads, omp_nthreads), 'num_threads'),
            (('out_file', add_suffix, '_template'), 'out_file')]),
        (n4_correct, t1_merge, [('output_image', 'in_files')]),
        (t1_merge, t1_reorient, [('out_file', 'in_file')]),
        # Combine orientation and template transforms
        (t1_merge, lta_to_fsl, [('transform_outputs', 'in_lta')]),
        (t1_conform, concat_affines, [('transform', 'mat_AtoB')]),
        (lta_to_fsl, concat_affines, [('out_fsl', 'mat_BtoC')]),
        (t1_reorient, concat_affines, [('transform', 'mat_CtoD')]),
        (t1_template_dimensions, fsl_to_itk, [('t1w_valid_list', 'source_file')]),
        (t1_reorient, fsl_to_itk, [('out_file', 'reference_file')]),
        (concat_affines, fsl_to_itk, [('out_mat', 'transform_file')]),
        # Output
        (t1_reorient, outputnode, [('out_file', 't1_template')]),
        (fsl_to_itk, outputnode, [('itk_transform', 'template_transforms')]),
    ])

    return workflow


def init_skullstrip_ants_wf(skull_strip_template, debug, omp_nthreads, acpc_template,
                            skull_strip_fixed_seed=False, name='skullstrip_ants_wf'):
    r"""
    This workflow performs skull-stripping using ANTs' ``BrainExtraction.sh``

    .. workflow::
        :graph2use: orig
        :simple_form: yes

        from qsiprep.workflows.anatomical import init_skullstrip_ants_wf
        wf = init_skullstrip_ants_wf(skull_strip_template='OASIS',
                                     debug=False,
                                     omp_nthreads=1,
                                     acpc_template='test')

    Parameters

        skull_strip_template : str
            Name of ANTs skull-stripping template ('OASIS' or 'NKI')
        debug : bool
            Enable debugging outputs
        omp_nthreads : int
            Maximum number of threads an individual process may use
        acpc_template: str
            Path to an image that will be used for Rigid ACPC alignment
        skull_strip_fixed_seed : bool
            Do not use a random seed for skull-stripping - will ensure
            run-to-run replicability when used with --omp-nthreads 1 (default: ``False``)

    Inputs

        in_file
            T1-weighted structural image to skull-strip

    Outputs

        bias_corrected
            Bias-corrected ``in_file``, before skull-stripping
        out_file
            Skull-stripped ``in_file``
        out_mask
            Binary mask of the skull-stripped ``in_file``
        out_report
            Reportlet visualizing quality of skull-stripping
    """
    from ..niworkflows.data.getters import get_template, TEMPLATE_ALIASES

    if skull_strip_template not in ['OASIS', 'NKI']:
        raise ValueError("Unknown skull-stripping template; select from {OASIS, NKI}")

    workflow = Workflow(name=name)
    workflow.__desc__ = """\
The T1w-reference was then skull-stripped using `antsBrainExtraction.sh`
(ANTs {ants_ver}), using {skullstrip_tpl} as target template.
""".format(ants_ver=BrainExtraction().version or '<ver>', skullstrip_tpl=skull_strip_template)

    # Account for template aliases
    template_name = TEMPLATE_ALIASES.get(skull_strip_template, skull_strip_template)
    # Template path
    template_dir = get_template(template_name)
    brain_template = str(
        template_dir / ('tpl-%s_res-01_T1w.nii.gz' % template_name))

    # For docs building
    if acpc_template == "test":
        acpc_template = brain_template

    inputnode = pe.Node(niu.IdentityInterface(fields=['in_file']),
                        name='inputnode')
    outputnode = pe.Node(
        niu.IdentityInterface(fields=[
            'bias_corrected', 'out_file', 'out_mask', 'out_segs', 'out_report']),
        name='outputnode')

    t1_skull_strip = pe.Node(
        BrainExtraction(dimension=3, use_floatingpoint_precision=1, debug=debug,
                        keep_temporary_files=1, use_random_seeding=not skull_strip_fixed_seed),
        name='t1_skull_strip', n_procs=omp_nthreads)

    # Set appropriate inputs
    t1_skull_strip.inputs.brain_template = brain_template
    t1_skull_strip.inputs.brain_probability_mask = str(
        template_dir /
        ('tpl-%s_res-01_class-brainmask_probtissue.nii.gz' % template_name))
    t1_skull_strip.inputs.extraction_registration_mask = str(
        template_dir /
        ('tpl-%s_res-01_label-BrainCerebellumExtraction_roi.nii.gz' % template_name))

    # Get everything in ACPC before sending to output
    rigid_acpc_align = pe.Node(ants.Registration(), name='rigid_acpc_align', n_procs=omp_nthreads)
    rigid_acpc_align.inputs.metric = ["Mattes"]
    rigid_acpc_align.inputs.transforms = ["Rigid"]
    rigid_acpc_align.inputs.shrink_factors = [[8, 4, 2, 1]]
    rigid_acpc_align.inputs.smoothing_sigmas = [[7., 3., 1., 0.]]
    rigid_acpc_align.inputs.sigma_units = ["vox"]
    rigid_acpc_align.inputs.sampling_strategy = ['Random']
    rigid_acpc_align.inputs.sampling_percentage = [0.25]
    rigid_acpc_align.inputs.radius_or_number_of_bins = [32]
    rigid_acpc_align.inputs.initial_moving_transform_com = 1
    rigid_acpc_align.inputs.interpolation = 'LanczosWindowedSinc'
    rigid_acpc_align.inputs.dimension = 3
    rigid_acpc_align.inputs.winsorize_lower_quantile = 0.025
    rigid_acpc_align.inputs.winsorize_upper_quantile = 0.975
    rigid_acpc_align.inputs.number_of_iterations = [[10000, 1000, 10000, 10000]]
    rigid_acpc_align.inputs.transform_parameters = [[0.2]]
    rigid_acpc_align.inputs.convergence_threshold = [1e-06]
    rigid_acpc_align.inputs.collapse_output_transforms = True
    rigid_acpc_align.inputs.write_composite_transform = False
    rigid_acpc_align.inputs.output_warped_image = True
    rigid_acpc_align.inputs.fixed_image = acpc_template
    # Resampling
    rigid_acpc_resample_brain = pe.Node(
        ants.ApplyTransforms(reference_image=acpc_template,
                             input_image_type=0,
                             interpolation='LanczosWindowedSinc'),
        name='rigid_acpc_resample_brain')
    rigid_acpc_resample_head = pe.Node(
        ants.ApplyTransforms(reference_image=acpc_template,
                             input_image_type=0,
                             interpolation='LanczosWindowedSinc'),
        name='rigid_acpc_resample_head')
    rigid_acpc_resample_seg = pe.Node(
        ants.ApplyTransforms(reference_image=acpc_template,
                             input_image_type=0,
                             interpolation='MultiLabel'),
        name='rigid_acpc_resample_seg')
    rigid_acpc_resample_mask = pe.Node(
        ants.ApplyTransforms(reference_image=acpc_template,
                             input_image_type=0,
                             interpolation='MultiLabel'),
        name='rigid_acpc_resample_mask')

    workflow.connect([
        (inputnode, t1_skull_strip, [('in_file', 'anatomical_image')]),
        (t1_skull_strip, rigid_acpc_align, [('N4Corrected0', 'moving_image')]),
        # Resampling
        (rigid_acpc_align, rigid_acpc_resample_brain, [('forward_transforms', 'transforms')]),
        (rigid_acpc_align, rigid_acpc_resample_head, [('forward_transforms', 'transforms')]),
        (rigid_acpc_align, rigid_acpc_resample_mask, [('forward_transforms', 'transforms')]),
        (rigid_acpc_align, rigid_acpc_resample_seg, [('forward_transforms', 'transforms')]),
        (t1_skull_strip, rigid_acpc_resample_brain, [('BrainExtractionBrain', 'input_image')]),
        (t1_skull_strip, rigid_acpc_resample_head, [('N4Corrected0', 'input_image')]),
        (t1_skull_strip, rigid_acpc_resample_mask, [('BrainExtractionMask', 'input_image')]),
        (t1_skull_strip, rigid_acpc_resample_seg, [
            ('BrainExtractionSegmentation', 'input_image')]),
        (rigid_acpc_resample_brain, outputnode, [('output_image', 'out_file')]),
        (rigid_acpc_resample_head, outputnode, [('output_image', 'bias_corrected')]),
        (rigid_acpc_resample_mask, outputnode, [('output_image', 'out_mask')]),
        (rigid_acpc_resample_seg, outputnode, [('output_image', 'out_segs')]),
    ])

    return workflow


def init_skullstrip_afni_wf(debug, omp_nthreads, acpc_template, name='skullstrip_afni_wf'):
    r"""
    This workflow performs skull-stripping using AFNI

    .. workflow::
        :graph2use: orig
        :simple_form: yes

        from qsiprep.workflows.anatomical import init_skullstrip_afni_wf
        wf = init_skullstrip_afni_wf(debug=False,
                                     omp_nthreads=1)

    Parameters

        debug : bool
            Enable debugging outputs
        omp_nthreads : int
            Maximum number of threads an individual process may use
        acpc_template: str
            Path to an image that will be used for Rigid ACPC alignment
        skull_strip_fixed_seed : bool
            Do not use a random seed for skull-stripping - will ensure
            run-to-run replicability when used with --omp-nthreads 1 (default: ``False``)

    Inputs

        in_file
            T1-weighted structural image to skull-strip

    Outputs

        bias_corrected
            Bias-corrected ``in_file``, before skull-stripping
        out_file
            Skull-stripped ``in_file``
        out_mask
            Binary mask of the skull-stripped ``in_file``
        out_report
            Reportlet visualizing quality of skull-stripping
    """
    workflow = Workflow(name=name)
    workflow.__desc__ = """\
The T1w-reference was then skull-stripped using `3dSkullStrip`
(AFNI {ants_ver}).
""".format(ants_ver=BrainExtraction().version or '<ver>')

    # For docs building
    if acpc_template == "test":
        acpc_template = "brain_template"

    inputnode = pe.Node(niu.IdentityInterface(fields=['in_file']),
                        name='inputnode')
    outputnode = pe.Node(
        niu.IdentityInterface(fields=[
            'bias_corrected', 'out_file', 'out_mask', 'out_segs', 'out_report']),
        name='outputnode')

    inu_n4 = pe.Node(
        ants.N4BiasFieldCorrection(dimension=3, save_bias=True, num_threads=omp_nthreads),
        n_procs=omp_nthreads,
        name='inu_n4')

    skullstrip = pe.Node(afni.SkullStrip(outputtype='NIFTI_GZ'), name='skullstrip')
    automask = pe.Node(afni.Automask(outputtype='NIFTI_GZ'), name='automask')

    workflow.connect([
        (inputnode, inu_n4, [('in_file', 'input_image')]),
        (inu_n4, skullstrip, [('output_image', 'in_file')]),
        (skullstrip, automask, [('out_file', 'in_file')])
    ])

    # Get everything in ACPC before sending to output
    rigid_acpc_align = pe.Node(ants.Registration(), name='rigid_acpc_align', n_procs=omp_nthreads)
    rigid_acpc_align.inputs.metric = ["Mattes"]
    rigid_acpc_align.inputs.transforms = ["Rigid"]
    rigid_acpc_align.inputs.shrink_factors = [[2, 1]]
    rigid_acpc_align.inputs.smoothing_sigmas = [[1., 0.]]
    rigid_acpc_align.inputs.sigma_units = ["vox"]
    rigid_acpc_align.inputs.sampling_strategy = ['Random']
    rigid_acpc_align.inputs.sampling_percentage = [0.25]
    rigid_acpc_align.inputs.radius_or_number_of_bins = [32]
    rigid_acpc_align.inputs.initial_moving_transform_com = 1
    rigid_acpc_align.inputs.interpolation = 'LanczosWindowedSinc'
    rigid_acpc_align.inputs.dimension = 3
    rigid_acpc_align.inputs.winsorize_lower_quantile = 0.025
    rigid_acpc_align.inputs.winsorize_upper_quantile = 0.975
    rigid_acpc_align.inputs.number_of_iterations = [[100, 100]]
    rigid_acpc_align.inputs.transform_parameters = [[0.2]]
    rigid_acpc_align.inputs.convergence_threshold = [1e-06]
    rigid_acpc_align.inputs.collapse_output_transforms = True
    rigid_acpc_align.inputs.write_composite_transform = False
    rigid_acpc_align.inputs.output_warped_image = True
    rigid_acpc_align.inputs.fixed_image = acpc_template
    # Resampling
    rigid_acpc_resample_brain = pe.Node(
        ants.ApplyTransforms(reference_image=acpc_template,
                             input_image_type=0,
                             interpolation='LanczosWindowedSinc'),
        name='rigid_acpc_resample_brain')
    rigid_acpc_resample_head = pe.Node(
        ants.ApplyTransforms(reference_image=acpc_template,
                             input_image_type=0,
                             interpolation='LanczosWindowedSinc'),
        name='rigid_acpc_resample_head')
    rigid_acpc_resample_seg = pe.Node(
        ants.ApplyTransforms(reference_image=acpc_template,
                             input_image_type=0,
                             interpolation='MultiLabel'),
        name='rigid_acpc_resample_seg')
    rigid_acpc_resample_mask = pe.Node(
        ants.ApplyTransforms(reference_image=acpc_template,
                             input_image_type=0,
                             interpolation='MultiLabel'),
        name='rigid_acpc_resample_mask')

    workflow.connect([
        (inu_n4, rigid_acpc_align, [('output_image', 'moving_image')]),
        # Resampling
        (rigid_acpc_align, rigid_acpc_resample_brain, [('forward_transforms', 'transforms')]),
        (rigid_acpc_align, rigid_acpc_resample_head, [('forward_transforms', 'transforms')]),
        (rigid_acpc_align, rigid_acpc_resample_mask, [('forward_transforms', 'transforms')]),
        (rigid_acpc_align, rigid_acpc_resample_seg, [('forward_transforms', 'transforms')]),
        (skullstrip, rigid_acpc_resample_brain, [('out_file', 'input_image')]),
        (inu_n4, rigid_acpc_resample_head, [('output_image', 'input_image')]),
        (automask, rigid_acpc_resample_mask, [('out_file', 'input_image')]),
        (automask, rigid_acpc_resample_seg, [
            ('out_file', 'input_image')]),
        (rigid_acpc_resample_brain, outputnode, [('output_image', 'out_file')]),
        (rigid_acpc_resample_head, outputnode, [('output_image', 'bias_corrected')]),
        (rigid_acpc_resample_mask, outputnode, [('output_image', 'out_mask')]),
        (rigid_acpc_resample_seg, outputnode, [('output_image', 'out_segs')]),
    ])

    return workflow


def init_synthstrip_wf(omp_nthreads, in_file=None, unfatsat=False, name="synthstrip_wf"):
    workflow = Workflow(name=name)
    inputnode = pe.Node(
        niu.IdentityInterface(fields=['skulled_image']),
        name='inputnode')
    outputnode = pe.Node(
        niu.IdentityInterface(fields=['brain_image', 'brain_mask', 'unfatsat']),
        name='outputnode')

    if in_file:
        inputnode.inputs.skulled_image=in_file

    skulled_1mm_resample = pe.Node(
        afni.Resample(
            outputtype="NIFTI_GZ",
            voxel_size=(1.0, 1.0, 1.0)),
        name="skulled_1mm_resample")
    skulled_autobox = pe.Node(
        afni.Autobox(outputtype="NIFTI_GZ", padding=3),
        name='skulled_autobox')
    prepare_synthstrip_reference = pe.Node(
        PrepareSynthStripGrid(),
        name="prepare_synthstrip_reference")
    resample_skulled_to_reference = pe.Node(
        ants.ApplyTransforms(
            dimension=3,
            interpolation="BSpline",
            transforms=['identity']),
        name="resample_skulled_to_reference")
    synthstrip = pe.Node(
        FixHeaderSynthStrip(),
        name="synthstrip",
        n_procs=omp_nthreads)
    mask_to_original_grid = pe.Node(
        ants.ApplyTransforms(
            dimension=3,
            transforms=['identity'],
            interpolation="NearestNeighbor"),
        name="mask_to_original_grid")
    mask_brain = pe.Node(
        ants.MultiplyImages(
            dimension=3,
            output_product_image="masked_brain.nii"),
        name="mask_brain")

    # For T2w images, create an artificially skull-downweighted image
    if unfatsat:
        desaturate_skull = pe.Node(DesaturateSkull(), name='desaturate_skull')
        workflow.connect([
            (mask_brain, desaturate_skull, [('output_product_image', 'brain_mask_image')]),
            (inputnode, desaturate_skull, [('skulled_image', 'skulled_t2w_image')]),
            (desaturate_skull, outputnode, [('desaturated_t2w', 'unfatsat')])
        ])

    workflow.connect([
        (inputnode, skulled_1mm_resample, [('skulled_image', 'in_file')]),
        (skulled_1mm_resample, skulled_autobox, [('out_file', 'in_file')]),
        (skulled_autobox, prepare_synthstrip_reference, [('out_file', 'input_image')]),
        (prepare_synthstrip_reference, resample_skulled_to_reference, [
            ('prepared_image', 'reference_image')]),
        (inputnode, resample_skulled_to_reference, [('skulled_image', 'input_image')]),
        (resample_skulled_to_reference, synthstrip, [('output_image', 'input_image')]),
        (synthstrip, mask_to_original_grid, [('out_brain_mask', 'input_image')]),
        (inputnode, mask_to_original_grid, [('skulled_image', 'reference_image')]),
        (mask_to_original_grid, outputnode, [('output_image', 'brain_mask')]),
        (inputnode, mask_brain, [('skulled_image', 'first_input')]),
        (mask_to_original_grid, mask_brain, [("output_image", "second_input")]),
        (mask_brain, outputnode, [('output_product_image', 'brain_image')])

    ])

    return workflow


def init_t2w_preproc_wf(omp_nthreads, t2w_images, name="t2w_preproc_wf"):
    workflow = Workflow(name=name)
    inputnode = pe.Node(
        niu.IdentityInterface(fields=['t2w_images']),
        name='inputnode')
    outputnode = pe.Node(
        niu.IdentityInterface(fields=['brain_image', 'brain_mask', 'unfatsat']),
        name='outputnode')

    unfatsats = pe.Node(
        niu.Merge(len(t2w_images)),
        name='unfatsats')
    workflow.connect([
        (unfatsats, outputnode, [('out', 'unfatsat')])
    ])

    workflows = {}
    for imagenum, t2w_image in enumerate(t2w_images, start=1):

        workflows[t2w_image] = init_synthstrip_wf(
            omp_nthreads=omp_nthreads,
            in_file=t2w_image,
            unfatsat=True,
            name='synthstrip_t2w_%d' % imagenum)

        workflow.connect([
            (workflows[t2w_image], unfatsats, [
                ('outputnode.unfatsat', 'in%d' % imagenum)])
        ])

    return workflow


def init_output_grid_wf(voxel_size, infant_mode, template_image, name='output_grid_wf'):
    """Generate a non-oblique, uniform voxel-size grid around a brain."""
    workflow = Workflow(name=name)
    inputnode = pe.Node(niu.IdentityInterface(fields=['template_image']), name='inputnode')
    outputnode = pe.Node(niu.IdentityInterface(fields=['grid_image']), name='outputnode')
    inputnode.inputs.template_image = template_image
    padding = 4 if infant_mode else 8
    autobox_template = pe.Node(afni.Autobox(outputtype="NIFTI_GZ", padding=padding),
                               name='autobox_template')
    deoblique_autobox = pe.Node(afni.Warp(outputtype="NIFTI_GZ", deoblique=True),
                                name="deoblique_autobox")
    resample_to_voxel_size = pe.Node(afni.Resample(outputtype="NIFTI_GZ"),
                                     name="resample_to_voxel_size")
    resample_to_voxel_size.inputs.voxel_size = (voxel_size, voxel_size, voxel_size)

    workflow.connect([
        (inputnode, autobox_template, [('template_image', 'in_file')]),
        (autobox_template, deoblique_autobox, [('out_file', 'in_file')]),
        (deoblique_autobox, resample_to_voxel_size, [('out_file', 'in_file')]),
        (resample_to_voxel_size, outputnode, [('out_file', 'grid_image')])
    ])

    return workflow


def init_surface_recon_wf(omp_nthreads, hires, name='surface_recon_wf'):
    r"""
    This workflow reconstructs anatomical surfaces using FreeSurfer's ``recon-all``.
    Reconstruction is performed in three phases.
    The first phase initializes the subject with T1w and T2w (if available)
    structural images and performs basic reconstruction (``autorecon1``) with the
    exception of skull-stripping.
    For example, a subject with only one session with T1w and T2w images
    would be processed by the following command::
        $ recon-all -sd <output dir>/freesurfer -subjid sub-<subject_label> \
            -i <bids-root>/sub-<subject_label>/anat/sub-<subject_label>_T1w.nii.gz \
            -T2 <bids-root>/sub-<subject_label>/anat/sub-<subject_label>_T2w.nii.gz \
            -autorecon1 \
            -noskullstrip
    The second phase imports an externally computed skull-stripping mask.
    This workflow refines the external brainmask using the internal mask
    implicit the the FreeSurfer's ``aseg.mgz`` segmentation,
    to reconcile ANTs' and FreeSurfer's brain masks.
    First, the ``aseg.mgz`` mask from FreeSurfer is refined in two
    steps, using binary morphological operations:
      1. With a binary closing operation the sulci are included
         into the mask. This results in a smoother brain mask
         that does not exclude deep, wide sulci.
      2. Fill any holes (typically, there could be a hole next to
         the pineal gland and the corpora quadrigemina if the great
         cerebral brain is segmented out).
    Second, the brain mask is grown, including pixels that have a high likelihood
    to the GM tissue distribution:
      3. Dilate and substract the brain mask, defining the region to search for candidate
         pixels that likely belong to cortical GM.
      4. Pixels found in the search region that are labeled as GM by ANTs
         (during ``antsBrainExtraction.sh``) are directly added to the new mask.
      5. Otherwise, estimate GM tissue parameters locally in  patches of ``ww`` size,
         and test the likelihood of the pixel to belong in the GM distribution.
    This procedure is inspired on mindboggle's solution to the problem:
    https://github.com/nipy/mindboggle/blob/7f91faaa7664d820fe12ccc52ebaf21d679795e2/mindboggle/guts/segment.py#L1660
    The final phase resumes reconstruction, using the T2w image to assist
    in finding the pial surface, if available.
    See :py:func:`~qsiprep.workflows.anatomical.init_autorecon_resume_wf` for details.
    Memory annotations for FreeSurfer are based off `their documentation
    <https://surfer.nmr.mgh.harvard.edu/fswiki/SystemRequirements>`_.
    They specify an allocation of 4GB per subject. Here we define 5GB
    to have a certain margin.
    .. workflow::
        :graph2use: orig
        :simple_form: yes
        from qsiprep.workflows.anatomical import init_surface_recon_wf
        wf = init_surface_recon_wf(omp_nthreads=1, hires=True)
    **Parameters**
        omp_nthreads : int
            Maximum number of threads an individual process may use
        hires : bool
            Enable sub-millimeter preprocessing in FreeSurfer
    **Inputs**
        t1w
            List of T1-weighted structural images
        t2w
            List of T2-weighted structural images (only first used)
        flair
            List of FLAIR images
        skullstripped_t1
            Skull-stripped T1-weighted image (or mask of image)
        ants_segs
            Brain tissue segmentation from ANTS ``antsBrainExtraction.sh``
        corrected_t1
            INU-corrected, merged T1-weighted image
        subjects_dir
            FreeSurfer SUBJECTS_DIR
        subject_id
            FreeSurfer subject ID
    **Outputs**
        subjects_dir
            FreeSurfer SUBJECTS_DIR
        subject_id
            FreeSurfer subject ID
        t1_2_fsnative_forward_transform
            LTA-style affine matrix translating from T1w to FreeSurfer-conformed subject space
        t1_2_fsnative_reverse_transform
            LTA-style affine matrix translating from FreeSurfer-conformed subject space to T1w
        surfaces
            GIFTI surfaces for gray/white matter boundary, pial surface,
            midthickness (or graymid) surface, and inflated surfaces
        out_brainmask
            Refined brainmask, derived from FreeSurfer's ``aseg`` volume
        out_aseg
            FreeSurfer's aseg segmentation, in native T1w space
        out_aparc
            FreeSurfer's aparc+aseg segmentation, in native T1w space
        out_report
            Reportlet visualizing quality of surface alignment
    **Subworkflows**
        * :py:func:`~qsiprep.workflows.anatomical.init_autorecon_resume_wf`
        * :py:func:`~qsiprep.workflows.anatomical.init_gifti_surface_wf`
    """

    workflow = Workflow(name=name)
    workflow.__desc__ = """\
Brain surfaces were reconstructed using `recon-all` [FreeSurfer {fs_ver},
RRID:SCR_001847, @fs_reconall], and the brain mask estimated
previously was refined with a custom variation of the method to reconcile
ANTs-derived and FreeSurfer-derived segmentations of the cortical
gray-matter of Mindboggle [RRID:SCR_002438, @mindboggle].
""".format(fs_ver=fs.Info().looseversion() or '<ver>')

    inputnode = pe.Node(
        niu.IdentityInterface(
            fields=['t1w', 't2w', 'flair', 'skullstripped_t1', 'corrected_t1', 'ants_segs',
                    'subjects_dir', 'subject_id']), name='inputnode')
    outputnode = pe.Node(
        niu.IdentityInterface(
            fields=['subjects_dir', 'subject_id', 't1_2_fsnative_forward_transform',
                    't1_2_fsnative_reverse_transform', 'surfaces', 'out_brainmask',
                    'out_aseg', 'out_aparc', 'out_report']),
        name='outputnode')

    recon_config = pe.Node(FSDetectInputs(hires_enabled=hires), name='recon_config')

    autorecon1 = pe.Node(
        fs.ReconAll(directive='autorecon1', flags='-noskullstrip', openmp=omp_nthreads),
        name='autorecon1', n_procs=omp_nthreads, mem_gb=5)
    autorecon1.interface._can_resume = False
    autorecon1.interface._always_run = True

    skull_strip_extern = pe.Node(FSInjectBrainExtracted(), name='skull_strip_extern')

    fsnative_2_t1_xfm = pe.Node(RobustRegister(auto_sens=True, est_int_scale=True),
                                name='fsnative_2_t1_xfm')
    t1_2_fsnative_xfm = pe.Node(LTAConvert(out_lta=True, invert=True),
                                name='t1_2_fsnative_xfm')

    autorecon_resume_wf = init_autorecon_resume_wf(omp_nthreads=omp_nthreads)
    gifti_surface_wf = init_gifti_surface_wf()

    aseg_to_native_wf = init_segs_to_native_wf()
    aparc_to_native_wf = init_segs_to_native_wf(segmentation='aparc_aseg')
    refine = pe.Node(RefineBrainMask(), name='refine')

    workflow.connect([
        # Configuration
        (inputnode, recon_config, [('t1w', 't1w_list'),
                                   ('t2w', 't2w_list'),
                                   ('flair', 'flair_list')]),
        # Passing subjects_dir / subject_id enforces serial order
        (inputnode, autorecon1, [('subjects_dir', 'subjects_dir'),
                                 ('subject_id', 'subject_id')]),
        (autorecon1, skull_strip_extern, [('subjects_dir', 'subjects_dir'),
                                          ('subject_id', 'subject_id')]),
        (skull_strip_extern, autorecon_resume_wf, [('subjects_dir', 'inputnode.subjects_dir'),
                                                   ('subject_id', 'inputnode.subject_id')]),
        (autorecon_resume_wf, gifti_surface_wf, [
            ('outputnode.subjects_dir', 'inputnode.subjects_dir'),
            ('outputnode.subject_id', 'inputnode.subject_id')]),
        # Reconstruction phases
        (inputnode, autorecon1, [('t1w', 'T1_files')]),
        (recon_config, autorecon1, [('t2w', 'T2_file'),
                                    ('flair', 'FLAIR_file'),
                                    ('hires', 'hires'),
                                    # First run only (recon-all saves expert options)
                                    ('mris_inflate', 'mris_inflate')]),
        (inputnode, skull_strip_extern, [('skullstripped_t1', 'in_brain')]),
        (recon_config, autorecon_resume_wf, [('use_t2w', 'inputnode.use_T2'),
                                             ('use_flair', 'inputnode.use_FLAIR')]),
        # Construct transform from FreeSurfer conformed image to FMRIPREP
        # reoriented image
        (inputnode, fsnative_2_t1_xfm, [('t1w', 'target_file')]),
        (autorecon1, fsnative_2_t1_xfm, [('T1', 'source_file')]),
        (fsnative_2_t1_xfm, gifti_surface_wf, [
            ('out_reg_file', 'inputnode.t1_2_fsnative_reverse_transform')]),
        (fsnative_2_t1_xfm, t1_2_fsnative_xfm, [('out_reg_file', 'in_lta')]),
        # Refine ANTs mask, deriving new mask from FS' aseg
        (inputnode, refine, [('corrected_t1', 'in_anat'),
                             ('ants_segs', 'in_ants')]),
        (inputnode, aseg_to_native_wf, [('corrected_t1', 'inputnode.in_file')]),
        (autorecon_resume_wf, aseg_to_native_wf, [
            ('outputnode.subjects_dir', 'inputnode.subjects_dir'),
            ('outputnode.subject_id', 'inputnode.subject_id')]),
        (inputnode, aparc_to_native_wf, [('corrected_t1', 'inputnode.in_file')]),
        (autorecon_resume_wf, aparc_to_native_wf, [
            ('outputnode.subjects_dir', 'inputnode.subjects_dir'),
            ('outputnode.subject_id', 'inputnode.subject_id')]),
        (aseg_to_native_wf, refine, [('outputnode.out_file', 'in_aseg')]),

        # Output
        (autorecon_resume_wf, outputnode, [('outputnode.subjects_dir', 'subjects_dir'),
                                           ('outputnode.subject_id', 'subject_id'),
                                           ('outputnode.out_report', 'out_report')]),
        (gifti_surface_wf, outputnode, [('outputnode.surfaces', 'surfaces')]),
        (t1_2_fsnative_xfm, outputnode, [('out_lta', 't1_2_fsnative_forward_transform')]),
        (fsnative_2_t1_xfm, outputnode, [('out_reg_file', 't1_2_fsnative_reverse_transform')]),
        (refine, outputnode, [('out_file', 'out_brainmask')]),
        (aseg_to_native_wf, outputnode, [('outputnode.out_file', 'out_aseg')]),
        (aparc_to_native_wf, outputnode, [('outputnode.out_file', 'out_aparc')]),
    ])

    return workflow


def init_autorecon_resume_wf(omp_nthreads, name='autorecon_resume_wf'):
    r"""
    This workflow resumes recon-all execution, assuming the `-autorecon1` stage
    has been completed.
    In order to utilize resources efficiently, this is broken down into five
    sub-stages; after the first stage, the second and third stages may be run
    simultaneously, and the fourth and fifth stages may be run simultaneously,
    if resources permit::
        $ recon-all -sd <output dir>/freesurfer -subjid sub-<subject_label> \
            -autorecon2-volonly
        $ recon-all -sd <output dir>/freesurfer -subjid sub-<subject_label> \
            -autorecon-hemi lh \
            -noparcstats -nocortparc2 -noparcstats2 -nocortparc3 \
            -noparcstats3 -nopctsurfcon -nohyporelabel -noaparc2aseg \
            -noapas2aseg -nosegstats -nowmparc -nobalabels
        $ recon-all -sd <output dir>/freesurfer -subjid sub-<subject_label> \
            -autorecon-hemi rh \
            -noparcstats -nocortparc2 -noparcstats2 -nocortparc3 \
            -noparcstats3 -nopctsurfcon -nohyporelabel -noaparc2aseg \
            -noapas2aseg -nosegstats -nowmparc -nobalabels
        $ recon-all -sd <output dir>/freesurfer -subjid sub-<subject_label> \
            -autorecon3 -hemi lh -T2pial
        $ recon-all -sd <output dir>/freesurfer -subjid sub-<subject_label> \
            -autorecon3 -hemi rh -T2pial
    The excluded steps in the second and third stages (``-no<option>``) are not
    fully hemisphere independent, and are therefore postponed to the final two
    stages.
    .. workflow::
        :graph2use: orig
        :simple_form: yes
        from qsiprep.workflows.anatomical import init_autorecon_resume_wf
        wf = init_autorecon_resume_wf(omp_nthreads=1)
    **Inputs**
        subjects_dir
            FreeSurfer SUBJECTS_DIR
        subject_id
            FreeSurfer subject ID
        use_T2
            Refine pial surface using T2w image
        use_FLAIR
            Refine pial surface using FLAIR image
    **Outputs**
        subjects_dir
            FreeSurfer SUBJECTS_DIR
        subject_id
            FreeSurfer subject ID
        out_report
            Reportlet visualizing quality of surface alignment
    """
    workflow = Workflow(name=name)

    inputnode = pe.Node(
        niu.IdentityInterface(
            fields=['subjects_dir', 'subject_id', 'use_T2', 'use_FLAIR']),
        name='inputnode')

    outputnode = pe.Node(
        niu.IdentityInterface(
            fields=['subjects_dir', 'subject_id', 'out_report']),
        name='outputnode')

    autorecon2_vol = pe.Node(
        fs.ReconAll(directive='autorecon2-volonly', openmp=omp_nthreads),
        n_procs=omp_nthreads, mem_gb=5, name='autorecon2_vol')
    autorecon2_vol.interface._always_run = True

    autorecon_surfs = pe.MapNode(
        fs.ReconAll(
            directive='autorecon-hemi',
            flags=['-noparcstats', '-nocortparc2', '-noparcstats2',
                   '-nocortparc3', '-noparcstats3', '-nopctsurfcon',
                   '-nohyporelabel', '-noaparc2aseg', '-noapas2aseg',
                   '-nosegstats', '-nowmparc', '-nobalabels'],
            openmp=omp_nthreads),
        iterfield='hemi', n_procs=omp_nthreads, mem_gb=5,
        name='autorecon_surfs')
    autorecon_surfs.inputs.hemi = ['lh', 'rh']
    autorecon_surfs.interface._always_run = True

    autorecon3 = pe.MapNode(
        fs.ReconAll(directive='autorecon3', openmp=omp_nthreads),
        iterfield='hemi', n_procs=omp_nthreads, mem_gb=5,
        name='autorecon3')
    autorecon3.inputs.hemi = ['lh', 'rh']
    autorecon3.interface._always_run = True

    # Only generate the report once; should be nothing to do
    recon_report = pe.Node(
        ReconAllRPT(directive='autorecon3', generate_report=True),
        name='recon_report', mem_gb=5)
    recon_report.interface._always_run = True

    def _dedup(in_list):
        vals = set(in_list)
        if len(vals) > 1:
            raise ValueError(
                "Non-identical values can't be deduplicated:\n{!r}".format(in_list))
        return vals.pop()

    workflow.connect([
        (inputnode, autorecon3, [('use_T2', 'use_T2'),
                                 ('use_FLAIR', 'use_FLAIR')]),
        (inputnode, autorecon2_vol, [('subjects_dir', 'subjects_dir'),
                                     ('subject_id', 'subject_id')]),
        (autorecon2_vol, autorecon_surfs, [('subjects_dir', 'subjects_dir'),
                                           ('subject_id', 'subject_id')]),
        (autorecon_surfs, autorecon3, [(('subjects_dir', _dedup), 'subjects_dir'),
                                       (('subject_id', _dedup), 'subject_id')]),
        (autorecon3, outputnode, [(('subjects_dir', _dedup), 'subjects_dir'),
                                  (('subject_id', _dedup), 'subject_id')]),
        (autorecon3, recon_report, [(('subjects_dir', _dedup), 'subjects_dir'),
                                    (('subject_id', _dedup), 'subject_id')]),
        (recon_report, outputnode, [('out_report', 'out_report')]),
    ])

    return workflow


def init_gifti_surface_wf(name='gifti_surface_wf'):
    r"""
    This workflow prepares GIFTI surfaces from a FreeSurfer subjects directory
    If midthickness (or graymid) surfaces do not exist, they are generated and
    saved to the subject directory as ``lh/rh.midthickness``.
    These, along with the gray/white matter boundary (``lh/rh.smoothwm``), pial
    sufaces (``lh/rh.pial``) and inflated surfaces (``lh/rh.inflated``) are
    converted to GIFTI files.
    Additionally, the vertex coordinates are :py:class:`recentered
    <qsiprep.interfaces.NormalizeSurf>` to align with native T1w space.
    .. workflow::
        :graph2use: orig
        :simple_form: yes
        from qsiprep.workflows.anatomical import init_gifti_surface_wf
        wf = init_gifti_surface_wf()
    **Inputs**
        subjects_dir
            FreeSurfer SUBJECTS_DIR
        subject_id
            FreeSurfer subject ID
        t1_2_fsnative_reverse_transform
            LTA formatted affine transform file (inverse)
    **Outputs**
        surfaces
            GIFTI surfaces for gray/white matter boundary, pial surface,
            midthickness (or graymid) surface, and inflated surfaces
    """
    workflow = Workflow(name=name)

    inputnode = pe.Node(niu.IdentityInterface(['subjects_dir', 'subject_id',
                                               't1_2_fsnative_reverse_transform']),
                        name='inputnode')
    outputnode = pe.Node(niu.IdentityInterface(['surfaces']), name='outputnode')

    get_surfaces = pe.Node(nio.FreeSurferSource(), name='get_surfaces')

    midthickness = pe.MapNode(
        MakeMidthickness(thickness=True, distance=0.5, out_name='midthickness'),
        iterfield='in_file',
        name='midthickness')

    save_midthickness = pe.Node(nio.DataSink(parameterization=False),
                                name='save_midthickness')

    surface_list = pe.Node(niu.Merge(4, ravel_inputs=True),
                           name='surface_list', run_without_submitting=True)
    fs_2_gii = pe.MapNode(fs.MRIsConvert(out_datatype='gii'),
                          iterfield='in_file', name='fs_2_gii')
    fix_surfs = pe.MapNode(NormalizeSurf(), iterfield='in_file', name='fix_surfs')

    workflow.connect([
        (inputnode, get_surfaces, [('subjects_dir', 'subjects_dir'),
                                   ('subject_id', 'subject_id')]),
        (inputnode, save_midthickness, [('subjects_dir', 'base_directory'),
                                        ('subject_id', 'container')]),
        # Generate midthickness surfaces and save to FreeSurfer derivatives
        (get_surfaces, midthickness, [('smoothwm', 'in_file'),
                                      ('graymid', 'graymid')]),
        (midthickness, save_midthickness, [('out_file', 'surf.@graymid')]),
        # Produce valid GIFTI surface files (dense mesh)
        (get_surfaces, surface_list, [('smoothwm', 'in1'),
                                      ('pial', 'in2'),
                                      ('inflated', 'in3')]),
        (save_midthickness, surface_list, [('out_file', 'in4')]),
        (surface_list, fs_2_gii, [('out', 'in_file')]),
        (fs_2_gii, fix_surfs, [('converted', 'in_file')]),
        (inputnode, fix_surfs, [('t1_2_fsnative_reverse_transform', 'transform_file')]),
        (fix_surfs, outputnode, [('out_file', 'surfaces')]),
    ])
    return workflow


def init_segs_to_native_wf(name='segs_to_native', segmentation='aseg'):
    """
    Get a segmentation from FreeSurfer conformed space into native T1w space
    .. workflow::
        :graph2use: orig
        :simple_form: yes
        from qsiprep.workflows.anatomical import init_segs_to_native_wf
        wf = init_segs_to_native_wf()
    **Parameters**
        segmentation
            The name of a segmentation ('aseg' or 'aparc_aseg' or 'wmparc')
    **Inputs**
        in_file
            Anatomical, merged T1w image after INU correction
        subjects_dir
            FreeSurfer SUBJECTS_DIR
        subject_id
            FreeSurfer subject ID
    **Outputs**
        out_file
            The selected segmentation, after resampling in native space
    """
    workflow = Workflow(name='%s_%s' % (name, segmentation))
    inputnode = pe.Node(niu.IdentityInterface([
        'in_file', 'subjects_dir', 'subject_id']), name='inputnode')
    outputnode = pe.Node(niu.IdentityInterface(['out_file']), name='outputnode')
    # Extract the aseg and aparc+aseg outputs
    fssource = pe.Node(nio.FreeSurferSource(), name='fs_datasource')
    tonative = pe.Node(fs.Label2Vol(), name='tonative')
    tonii = pe.Node(fs.MRIConvert(out_type='niigz', resample_type='nearest'), name='tonii')

    if segmentation.startswith('aparc'):
        if segmentation == 'aparc_aseg':
            def _sel(x): return [parc for parc in x if 'aparc+' in parc][0]
        elif segmentation == 'aparc_a2009s':
            def _sel(x): return [parc for parc in x if 'a2009s+' in parc][0]
        elif segmentation == 'aparc_dkt':
            def _sel(x): return [parc for parc in x if 'DKTatlas+' in parc][0]
        segmentation = (segmentation, _sel)

    workflow.connect([
        (inputnode, fssource, [
            ('subjects_dir', 'subjects_dir'),
            ('subject_id', 'subject_id')]),
        (inputnode, tonii, [('in_file', 'reslice_like')]),
        (fssource, tonative, [(segmentation, 'seg_file'),
                              ('rawavg', 'template_file'),
                              ('aseg', 'reg_header')]),
        (tonative, tonii, [('vol_label_file', 'in_file')]),
        (tonii, outputnode, [('out_file', 'out_file')]),
    ])
    return workflow


def init_anat_reports_wf(reportlets_dir, output_spaces, force_spatial_normalization,
                         template, freesurfer, name='anat_reports_wf'):
    """
    Set up a battery of datasinks to store reports in the right location
    """
    workflow = Workflow(name=name)

    inputnode = pe.Node(
        niu.IdentityInterface(
            fields=['source_file', 't1_conform_report',
                    't1_2_mni_report', 'recon_report']),
        name='inputnode')

    ds_t1_conform_report = pe.Node(
        DerivativesDataSink(base_directory=reportlets_dir, suffix='conform'),
        name='ds_t1_conform_report', run_without_submitting=True)

    ds_t1_2_mni_report = pe.Node(
        DerivativesDataSink(base_directory=reportlets_dir, suffix='t1_2_mni'),
        name='ds_t1_2_mni_report', run_without_submitting=True)

    ds_recon_report = pe.Node(
        DerivativesDataSink(base_directory=reportlets_dir, suffix='reconall'),
        name='ds_recon_report', run_without_submitting=True)

    workflow.connect([
        (inputnode, ds_t1_conform_report, [('source_file', 'source_file'),
                                           ('t1_conform_report', 'in_file')]),
    ])

    if freesurfer:
        workflow.connect([
            (inputnode, ds_recon_report, [('source_file', 'source_file'),
                                          ('recon_report', 'in_file')])
        ])
    if 'template' in output_spaces or force_spatial_normalization:
        workflow.connect([
            (inputnode, ds_t1_2_mni_report, [('source_file', 'source_file'),
                                             ('t1_2_mni_report', 'in_file')])
        ])

    return workflow


def init_anat_derivatives_wf(output_dir, output_spaces, template, freesurfer,
                             force_spatial_normalization, name='anat_derivatives_wf'):
    """
    Set up a battery of datasinks to store derivatives in the right location
    """
    workflow = Workflow(name=name)

    inputnode = pe.Node(
        niu.IdentityInterface(
            fields=['source_files', 't1_template_transforms',
                    't1_preproc', 't1_mask',
                    't1_2_mni_forward_transform', 't1_2_mni_reverse_transform',
                    't1_2_mni', 'mni_mask',
                    't1_2_fsnative_forward_transform', 'surfaces',
                    't1_fs_aseg', 't1_fs_aparc']),
        name='inputnode')

    t1_name = pe.Node(niu.Function(function=fix_multi_T1w_source_name), name='t1_name')

    ds_t1_preproc = pe.Node(
        DerivativesDataSink(base_directory=output_dir, desc='preproc', keep_dtype=True),
        name='ds_t1_preproc', run_without_submitting=True)

    ds_t1_mask = pe.Node(
        DerivativesDataSink(base_directory=output_dir, desc='brain', suffix='mask'),
        name='ds_t1_mask', run_without_submitting=True)

    ds_t1_mni = pe.Node(
        DerivativesDataSink(base_directory=output_dir,
                            space=template, desc='preproc', keep_dtype=True),
        name='ds_t1_mni', run_without_submitting=True)

    ds_mni_mask = pe.Node(
        DerivativesDataSink(base_directory=output_dir,
                            space=template, desc='brain', suffix='mask'),
        name='ds_mni_mask', run_without_submitting=True)

    # Transforms
    suffix_fmt = 'from-{}_to-{}_mode-image_xfm'.format
    ds_t1_mni_inv_warp = pe.Node(
        DerivativesDataSink(base_directory=output_dir,
                            suffix=suffix_fmt(template, 'T1w')),
        name='ds_t1_mni_inv_warp', run_without_submitting=True)

    ds_t1_template_transforms = pe.MapNode(
        DerivativesDataSink(base_directory=output_dir, suffix=suffix_fmt('orig', 'T1w')),
        iterfield=['source_file', 'in_file'],
        name='ds_t1_template_transforms', run_without_submitting=True)

    ds_t1_mni_warp = pe.Node(
        DerivativesDataSink(base_directory=output_dir, suffix=suffix_fmt('T1w', template)),
        name='ds_t1_mni_warp', run_without_submitting=True)

    lta_2_itk = pe.Node(LTAConvert(out_itk=True), name='lta_2_itk')

    ds_t1_fsnative = pe.Node(
        DerivativesDataSink(base_directory=output_dir, suffix=suffix_fmt('T1w', 'fsnative')),
        name='ds_t1_fsnative', run_without_submitting=True)

    name_surfs = pe.MapNode(GiftiNameSource(pattern=r'(?P<LR>[lr])h.(?P<surf>.+)_converted.gii',
                                            template='hemi-{LR}_{surf}.surf'),
                            iterfield='in_file',
                            name='name_surfs',
                            run_without_submitting=True)

    ds_surfs = pe.MapNode(
        DerivativesDataSink(base_directory=output_dir),
        iterfield=['in_file', 'suffix'], name='ds_surfs', run_without_submitting=True)

    workflow.connect([
        (inputnode, t1_name, [('source_files', 'in_files')]),
        (inputnode, ds_t1_template_transforms, [('source_files', 'source_file'),
                                                ('t1_template_transforms', 'in_file')]),
        (inputnode, ds_t1_preproc, [('t1_preproc', 'in_file')]),
        (inputnode, ds_t1_mask, [('t1_mask', 'in_file')]),
        (t1_name, ds_t1_preproc, [('out', 'source_file')]),
        (t1_name, ds_t1_mask, [('out', 'source_file')]),
    ])

    if freesurfer:
        ds_t1_fsaseg = pe.Node(
            DerivativesDataSink(base_directory=output_dir, desc='aseg', suffix='dseg'),
            name='ds_t1_fsaseg', run_without_submitting=True)
        ds_t1_fsparc = pe.Node(
            DerivativesDataSink(base_directory=output_dir, desc='aparcaseg', suffix='dseg'),
            name='ds_t1_fsparc', run_without_submitting=True)
        workflow.connect([
            (inputnode, lta_2_itk, [('t1_2_fsnative_forward_transform', 'in_lta')]),
            (t1_name, ds_t1_fsnative, [('out', 'source_file')]),
            (lta_2_itk, ds_t1_fsnative, [('out_itk', 'in_file')]),
            (inputnode, name_surfs, [('surfaces', 'in_file')]),
            (inputnode, ds_surfs, [('surfaces', 'in_file')]),
            (t1_name, ds_surfs, [('out', 'source_file')]),
            (name_surfs, ds_surfs, [('out_name', 'suffix')]),
            (inputnode, ds_t1_fsaseg, [('t1_fs_aseg', 'in_file')]),
            (inputnode, ds_t1_fsparc, [('t1_fs_aparc', 'in_file')]),
            (t1_name, ds_t1_fsaseg, [('out', 'source_file')]),
            (t1_name, ds_t1_fsparc, [('out', 'source_file')]),
        ])
    if 'template' in output_spaces or force_spatial_normalization:
        workflow.connect([
            (inputnode, ds_t1_mni_warp, [('t1_2_mni_forward_transform', 'in_file')]),
            (inputnode, ds_t1_mni_inv_warp, [('t1_2_mni_reverse_transform', 'in_file')]),
            (inputnode, ds_t1_mni, [('t1_2_mni', 'in_file')]),
            (inputnode, ds_mni_mask, [('mni_mask', 'in_file')]),
            (t1_name, ds_t1_mni_warp, [('out', 'source_file')]),
            (t1_name, ds_t1_mni_inv_warp, [('out', 'source_file')]),
            (t1_name, ds_t1_mni, [('out', 'source_file')]),
            (t1_name, ds_mni_mask, [('out', 'source_file')]),
        ])

    return workflow


def _seg2msks(in_file, newpath=None):
    """Converts labels to masks"""
    import nibabel as nb
    import numpy as np
    from nipype.utils.filemanip import fname_presuffix

    nii = nb.load(in_file)
    labels = nii.get_data()

    out_files = []
    for i in range(1, 4):
        ldata = np.zeros_like(labels)
        ldata[labels == i] = 1
        out_files.append(fname_presuffix(
            in_file, suffix='_label%03d' % i, newpath=newpath))
        nii.__class__(ldata, nii.affine, nii.header).to_filename(out_files[-1])

    return out_files


def dummy_anat_outputs(outputnode, infant_mode=False):
    """Fill an outputnode with dummy data."""
    fake_seg = pe.Node(FakeSegmentation(), name="fake_seg")
    if infant_mode:
        outputnode.inputs.t1_preproc = pkgr(
            'qsiprep', 'data/mni_1mm_t1w_lps_infant.nii.gz')
        outputnode.inputs.t1_brain = pkgr(
            'qsiprep', 'data/mni_1mm_t1w_lps_brain_infant.nii.gz')
        outputnode.inputs.t1_mask = pkgr(
            'qsiprep', 'data/mni_1mm_t1w_lps_brainmask_infant.nii.gz')
        fake_seg.inputs.mask_file = pkgr(
            'qsiprep', 'data/mni_1mm_t1w_lps_brainmask_infant.nii.gz')
    else:
        outputnode.inputs.t1_preproc = pkgr(
            'qsiprep', 'data/mni_1mm_t1w_lps.nii.gz')
        outputnode.inputs.t1_brain = pkgr(
            'qsiprep', 'data/mni_1mm_t1w_lps_brain.nii.gz')
        outputnode.inputs.t1_mask = pkgr(
            'qsiprep', 'data/mni_1mm_t1w_lps_brainmask.nii.gz')
        fake_seg.inputs.mask_file = pkgr(
            'qsiprep', 'data/mni_1mm_t1w_lps_brainmask.nii.gz')

    return fake_seg
<|MERGE_RESOLUTION|>--- conflicted
+++ resolved
@@ -169,8 +169,6 @@
             Skull-stripped ``t1_preproc``
         t1_mask
             Mask of the skull-stripped template image
-<<<<<<< HEAD
-=======
         t1_seg
             Segmentation of preprocessed structural image, including
             gray-matter (GM), white-matter (WM) and cerebrospinal fluid (CSF)
@@ -178,7 +176,6 @@
             List of tissue probability maps in T1w space
         t2w_files
             List of preprocessed t2w files
->>>>>>> 9859f328
         t1_2_mni
             T1w template, normalized to MNI space
         t1_2_mni_forward_transform
@@ -216,11 +213,7 @@
     outputnode = pe.Node(niu.IdentityInterface(
         fields=['t1_preproc', 't1_brain', 't1_mask',
                 't1_2_mni', 't1_2_mni_forward_transform', 't1_2_mni_reverse_transform',
-<<<<<<< HEAD
                 'mni_mask',
-=======
-                'mni_mask', 'mni_seg', 'mni_tpms', 't2w_files',
->>>>>>> 9859f328
                 'template_transforms', 'dwi_sampling_grid',
                 'subjects_dir', 'subject_id', 't1_2_fsnative_forward_transform',
                 't1_2_fsnative_reverse_transform', 'surfaces', 't1_aseg', 't1_aparc']),
