--- conflicted
+++ resolved
@@ -17,10 +17,7 @@
 from dipy.reconst.dti import decompose_tensor
 from dipy.core.geometry import normalized_vector
 from sklearn.metrics import r2_score
-<<<<<<< HEAD
-=======
 from transforms3d.affines import decompose44
->>>>>>> 89a18ddf
 from scipy.spatial.transform import Rotation as R
 from .itk import disassemble_transform
 
@@ -631,10 +628,7 @@
         return np.array([float(num) for num in line[-3:]])
 
     def get_image_center(src_fname):
-<<<<<<< HEAD
-=======
         #returns image center in mm
->>>>>>> 89a18ddf
         src_img = nb.load(src_fname)
         src_aff = src_img.affine
         src_center = (np.array(src_img.shape)-1)/2
